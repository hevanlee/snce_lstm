--- conflicted
+++ resolved
@@ -1,9 +1,7 @@
 data/
 dest/
-<<<<<<< HEAD
-=======
 dest_new/
->>>>>>> 97fee988
+
 DATA_BLOCK/
 output/
 OUTPUT_BLOCK/
@@ -36,7 +34,6 @@
 # OS
 .DS_Store
 
-<<<<<<< HEAD
 Makefile
 Makefile_backup
 
@@ -53,20 +50,3 @@
 trajnetbaselines/lstm/style_encoder.py
 tests/test_style.py
 trajnetbaselines/wta_lstm_backup/
-=======
-
-*.txt
-*.png
-*.sh
-*.run
-
-Makefile
-Makefile_backup
-
-## Car
-highway_vid/
-video/
-
-##WTA
-wta_expts/
->>>>>>> 97fee988
