data/
dest/
DATA_BLOCK/
output/
OUTPUT_BLOCK/
socialforce-master/
profile_trace*.json
<<<<<<< HEAD
checkpoints
Python-RVO2-master/
dest_new/
evaluator/old_table/
	
*.txt
*.png
*.sh
*.run
*.pt
=======
checkpoints/
>>>>>>> 6c24bd97

# Python
venv*/
*.pyc
*.egg-info/
dist/
.pytest_cache/

# Editors
.vscode/

# OS
.DS_Store

<<<<<<< HEAD
Makefile
Makefile_backup

## Car
highway_vid/
video/

##WTA
wta_expts/
=======

*.png
*.txt
*.run
*.sh
*.pt 

Makefile
Makefile_backup

##sgan
trajnetbaselines/sgan/models/

## car
video/
wta_expts/
highway_vid/

##Style
trajnetbaselines/style_lstm/
trajnetbaselines/lstm/style_encoder.py
tests/test_style.py
>>>>>>> 6c24bd97
trajnetbaselines/wta_lstm_backup/<|MERGE_RESOLUTION|>--- conflicted
+++ resolved
@@ -5,7 +5,7 @@
 OUTPUT_BLOCK/
 socialforce-master/
 profile_trace*.json
-<<<<<<< HEAD
+
 checkpoints
 Python-RVO2-master/
 dest_new/
@@ -16,9 +16,6 @@
 *.sh
 *.run
 *.pt
-=======
-checkpoints/
->>>>>>> 6c24bd97
 
 # Python
 venv*/
@@ -32,24 +29,6 @@
 
 # OS
 .DS_Store
-
-<<<<<<< HEAD
-Makefile
-Makefile_backup
-
-## Car
-highway_vid/
-video/
-
-##WTA
-wta_expts/
-=======
-
-*.png
-*.txt
-*.run
-*.sh
-*.pt 
 
 Makefile
 Makefile_backup
@@ -66,5 +45,4 @@
 trajnetbaselines/style_lstm/
 trajnetbaselines/lstm/style_encoder.py
 tests/test_style.py
->>>>>>> 6c24bd97
 trajnetbaselines/wta_lstm_backup/