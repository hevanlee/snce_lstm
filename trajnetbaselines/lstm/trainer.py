"""Command line tool to train an LSTM model."""

import argparse
import logging
import socket
import sys
import time
import random
import os
import torch
import trajnettools

from .. import augmentation
from .loss import PredictionLoss, L2Loss
from .lstm import LSTM, LSTMPredictor, drop_distant
from .pooling import Pooling, HiddenStateMLPPooling
from .. import __version__ as VERSION


class Trainer(object):
    def __init__(self, model=None, criterion='L2', optimizer=None, lr_scheduler=None,
                 device=None):
        self.model = model if model is not None else LSTM()
        if criterion == 'L2':
            self.criterion = L2Loss()
        else:
            self.criterion = PredictionLoss()
        self.optimizer = optimizer if optimizer is not None else torch.optim.SGD(
            self.model.parameters(), lr=1e-3, momentum=0.9, weight_decay=1e-4)
        self.lr_scheduler = (lr_scheduler
                             if lr_scheduler is not None
                             else torch.optim.lr_scheduler.StepLR(self.optimizer, 15))

        self.device = device if device is not None else torch.device('cpu')
        self.model = self.model.to(self.device)
        self.criterion = self.criterion.to(self.device)
        self.log = logging.getLogger(self.__class__.__name__)

    def loop(self, train_scenes, val_scenes, out, epochs=35, start_epoch=0):
        for epoch in range(start_epoch, start_epoch + epochs):
            state = {'epoch': epoch, 'state_dict': self.model.state_dict(),
                     'optimizer': self.optimizer.state_dict(),
                     'scheduler': self.lr_scheduler.state_dict()}
            LSTMPredictor(self.model).save(state, out + '.epoch{}'.format(epoch))
            self.train(train_scenes, epoch)
            self.val(val_scenes, epoch)


        state = {'epoch': epoch + 1, 'state_dict': self.model.state_dict(),
                 'optimizer': self.optimizer.state_dict(),
                 'scheduler': self.lr_scheduler.state_dict()}
        LSTMPredictor(self.model).save(state, out + '.epoch{}'.format(epoch + 1))
        LSTMPredictor(self.model).save(state, out)

    def get_lr(self):
        for param_group in self.optimizer.param_groups:
            return param_group['lr']

    def train(self, scenes, epoch):
        start_time = time.time()

        print('epoch', epoch)
        self.lr_scheduler.step()

        random.shuffle(scenes)
        epoch_loss = 0.0
        self.model.train()
        for scene_i, (_, scene) in enumerate(scenes):
            scene_start = time.time()
            scene = drop_distant(scene)

            scene = augmentation.random_rotation(scene)
            scene = torch.Tensor(scene).to(self.device)
            preprocess_time = time.time() - scene_start

            loss = self.train_batch(scene)
            epoch_loss += loss
            total_time = time.time() - scene_start

            if scene_i % 10 == 0:
                self.log.info({
                    'type': 'train',
                    'epoch': epoch, 'batch': scene_i, 'n_batches': len(scenes),
                    'time': round(total_time, 3),
                    'data_time': round(preprocess_time, 3),
                    'lr': self.get_lr(),
                    'loss': round(loss, 3),
                })

        self.log.info({
            'type': 'train-epoch',
            'epoch': epoch + 1,
            'loss': round(epoch_loss / len(scenes), 3),
            'time': round(time.time() - start_time, 1),
        })

    def val(self, val_scenes, epoch):
        val_loss = 0.0
        eval_start = time.time()
        self.model.train()  # so that it does not return positions but still normals
        for _, scene in val_scenes:
            scene = drop_distant(scene)
            scene = torch.Tensor(scene).to(self.device)
            val_loss += self.val_batch(scene)
        eval_time = time.time() - eval_start

        self.log.info({
            'type': 'val-epoch',
            'epoch': epoch + 1,
            'loss': round(val_loss / len(val_scenes), 3),
            'time': round(eval_time, 1),
        })

    def train_batch(self, xy):
        observed = xy[:9]
        prediction_truth = xy[9:-1].clone()  ## CLONE
        targets = xy[9:, 0] - xy[8:-1, 0]

        self.optimizer.zero_grad()
        rel_outputs, _ = self.model(observed, prediction_truth)

        ## Loss wrt primary only
        loss = self.criterion(rel_outputs[-12:, 0], targets) * 100
        loss.backward()

        self.optimizer.step()
        return loss.item()

    def val_batch(self, xy):
        observed = xy[:9]
        prediction_truth = xy[9:-1].clone()  ## CLONE

        with torch.no_grad():
            rel_outputs, _ = self.model(observed, prediction_truth)

            targets = xy[9:, 0] - xy[8:-1, 0]
            loss = self.criterion(rel_outputs[-12:, 0], targets) * 100

        return loss.item()


def main(epochs=50):
    parser = argparse.ArgumentParser()
    parser.add_argument('--epochs', default=epochs, type=int,
                        help='number of epochs')
    parser.add_argument('--lr', default=1e-3, type=float,
                        help='initial learning rate')
    parser.add_argument('--type', default='vanilla',
                        choices=('vanilla', 'occupancy', 'directional', 'social', 'hiddenstatemlp'),
                        help='type of LSTM to train')
    parser.add_argument('-o', '--output', default=None,
                        help='output file')
    parser.add_argument('--disable-cuda', action='store_true',
                        help='disable CUDA')
    parser.add_argument('--path', default='trajdata',
                        help='glob expression for data files')
    parser.add_argument('--loss', default='L2',
                        help='loss function')

    pretrain = parser.add_argument_group('pretraining')
    pretrain.add_argument('--load-state', default=None,
                          help='load a pickled model state dictionary before training')
    pretrain.add_argument('--load-full-state', default=None,
                          help='load a pickled full state dictionary before training')
    pretrain.add_argument('--nonstrict-load-state', default=None,
                          help='load a pickled state dictionary before training')

    hyperparameters = parser.add_argument_group('hyperparameters')
    hyperparameters.add_argument('--hidden-dim', type=int, default=128,
                                 help='RNN hidden dimension')
    hyperparameters.add_argument('--coordinate-embedding-dim', type=int, default=64,
                                 help='coordinate embedding dimension')
    hyperparameters.add_argument('--cell_side', type=float, default=1.0,
                                 help='cell size of real world')
<<<<<<< HEAD
    hyperparameters.add_argument('--n', type=int, default=16,
                                 help='number of cells')
=======
    hyperparameters.add_argument('--n', type=int, default=10,
                                  help='number of cells per side')
>>>>>>> fa446d08

    args = parser.parse_args()

    if not os.path.exists('OUTPUT_BLOCK/{}'.format(args.path)):
        os.makedirs('OUTPUT_BLOCK/{}'.format(args.path))
    if args.output:
        args.output = 'OUTPUT_BLOCK/{}/{}_{}.pkl'.format(args.path, args.type, args.output)
    else:
        args.output = 'OUTPUT_BLOCK/{}/{}.pkl'.format(args.path, args.type)

    # configure logging
    from pythonjsonlogger import jsonlogger
    if args.load_full_state:
        file_handler = logging.FileHandler(args.output + '.log', mode='a')
    else:
        file_handler = logging.FileHandler(args.output + '.log', mode='w')
    file_handler.setFormatter(jsonlogger.JsonFormatter('(message) (levelname) (name) (asctime)'))
    stdout_handler = logging.StreamHandler(sys.stdout)
    logging.basicConfig(level=logging.INFO, handlers=[stdout_handler, file_handler])
    logging.info({
        'type': 'process',
        'argv': sys.argv,
        'args': vars(args),
        'version': VERSION,
        'hostname': socket.gethostname(),
    })

    # refactor args for --load-state
    args.load_state_strict = True
    if args.nonstrict_load_state:
        args.load_state = args.nonstrict_load_state
        args.load_state_strict = False
    if args.load_full_state:
        args.load_state = args.load_full_state

    # add args.device
    args.device = torch.device('cpu')
    # if not args.disable_cuda and torch.cuda.is_available():
    #     args.device = torch.device('cuda')

    # read in datasets
    args.path = 'DATA_BLOCK/' + args.path

    train_scenes = list(trajnettools.load_all(args.path + '/train/**/*.ndjson'))
    val_scenes = list(trajnettools.load_all(args.path + '/val/**/*.ndjson'))

    # create model
    pool = None
    if args.type == 'hiddenstatemlp':
        pool = HiddenStateMLPPooling(hidden_dim=args.hidden_dim)
    elif args.type != 'vanilla':
<<<<<<< HEAD
        pool = Pooling(type_=args.type, hidden_dim=args.hidden_dim, cell_side=args.cell_side, n=args.n)
=======
        pool = Pooling(type_=args.type, hidden_dim=args.hidden_dim,
                       cell_side=args.cell_side, n=args.n)
>>>>>>> fa446d08
    model = LSTM(pool=pool,
                 embedding_dim=args.coordinate_embedding_dim,
                 hidden_dim=args.hidden_dim)
    # Default Load
    optimizer = torch.optim.Adam(model.parameters(), lr=args.lr, weight_decay=1e-4)
    lr_scheduler = None
    start_epoch = 0

    # train
    if args.load_state:
        # load pretrained model.
        # useful for tranfer learning
        with open(args.load_state, 'rb') as f:
            checkpoint = torch.load(f)
        pretrained_state_dict = checkpoint['state_dict']
        model.load_state_dict(pretrained_state_dict, strict=args.load_state_strict)

        if args.load_full_state:
        # load optimizers from last training
        # useful to continue training
            optimizer = torch.optim.Adam(model.parameters(), lr=args.lr, weight_decay=1e-4)
            optimizer.load_state_dict(checkpoint['optimizer'])
            lr_scheduler = torch.optim.lr_scheduler.StepLR(optimizer, 15)
            lr_scheduler.load_state_dict(checkpoint['scheduler'])
            start_epoch = checkpoint['epoch']

    #trainer
    trainer = Trainer(model, optimizer=optimizer, lr_scheduler=lr_scheduler, device=args.device, criterion=args.loss)
    trainer.loop(train_scenes, val_scenes, args.output, epochs=args.epochs, start_epoch=start_epoch)


if __name__ == '__main__':
    main()<|MERGE_RESOLUTION|>--- conflicted
+++ resolved
@@ -172,13 +172,8 @@
                                  help='coordinate embedding dimension')
     hyperparameters.add_argument('--cell_side', type=float, default=1.0,
                                  help='cell size of real world')
-<<<<<<< HEAD
-    hyperparameters.add_argument('--n', type=int, default=16,
-                                 help='number of cells')
-=======
     hyperparameters.add_argument('--n', type=int, default=10,
                                   help='number of cells per side')
->>>>>>> fa446d08
 
     args = parser.parse_args()
 
@@ -230,12 +225,8 @@
     if args.type == 'hiddenstatemlp':
         pool = HiddenStateMLPPooling(hidden_dim=args.hidden_dim)
     elif args.type != 'vanilla':
-<<<<<<< HEAD
-        pool = Pooling(type_=args.type, hidden_dim=args.hidden_dim, cell_side=args.cell_side, n=args.n)
-=======
         pool = Pooling(type_=args.type, hidden_dim=args.hidden_dim,
                        cell_side=args.cell_side, n=args.n)
->>>>>>> fa446d08
     model = LSTM(pool=pool,
                  embedding_dim=args.coordinate_embedding_dim,
                  hidden_dim=args.hidden_dim)
